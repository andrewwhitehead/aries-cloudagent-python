--- conflicted
+++ resolved
@@ -396,13 +396,10 @@
         Returns:
             Indy schema dict
 
-<<<<<<< HEAD
+        """
+
         public_info = await self.wallet.get_public_did()
         public_did = public_info.did if public_info else None
-=======
-        """
-        public_did = await self.wallet.get_public_did()
->>>>>>> 0ea871c3
 
         with IndyErrorHandler("Exception when building schema request"):
             request_json = await indy.ledger.build_get_schema_request(
